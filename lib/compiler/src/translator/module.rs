--- conflicted
+++ resolved
@@ -84,13 +84,8 @@
             Payload::InstanceSection(_)
             | Payload::AliasSection(_)
             | Payload::EventSection(_)
-<<<<<<< HEAD
-            | Payload::ModuleCodeSectionStart { .. }
-            | Payload::ModuleCodeSectionEntry { .. } => {
-=======
             | Payload::ModuleSectionStart { .. }
             | Payload::ModuleSectionEntry { .. } => {
->>>>>>> fd3373a9
                 unimplemented!("module linking not implemented yet")
             }
 
