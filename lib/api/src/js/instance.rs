--- conflicted
+++ resolved
@@ -108,12 +108,8 @@
         module: &Module,
         instance: WebAssembly::Instance,
     ) -> Result<Self, InstantiationError> {
-<<<<<<< HEAD
         use crate::js::externals::VMExtern;
         let instance_exports = instance.get(store.as_store_ref().objects()).exports();
-=======
-        let instance_exports = instance.exports();
->>>>>>> dafdd94c
         let exports = module
             .exports()
             .map(|export_type| {
