--- conflicted
+++ resolved
@@ -129,10 +129,7 @@
         self.map.contains_key(&name.into())
     }
 
-<<<<<<< HEAD
-=======
     /// Get an iterator over the exports.
->>>>>>> 179b90a3
     pub fn iter<'a>(
         &'a self,
     ) -> ExportsIterator<'a, impl Iterator<Item = (&'a String, &'a Extern)>> {
