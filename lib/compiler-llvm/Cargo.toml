[package]
name = "wasmer-compiler-llvm"
description = "LLVM compiler for Wasmer WebAssembly runtime"
categories = ["wasm"]
keywords = ["wasm", "webassembly", "compiler", "llvm"]
documentation = "https://docs.rs/wasmer-compiler-llvm/"
readme = "README.md"
authors.workspace = true
edition.workspace = true
homepage.workspace = true
license.workspace = true
repository.workspace = true
rust-version.workspace = true
version.workspace = true

[dependencies]
<<<<<<< HEAD
wasmer-compiler = { path = "../compiler", version = "=4.4.0", features = [
	"translator",
	"compiler",
=======
wasmer-compiler = { path = "../compiler", version = "=5.0.0-rc.1", features = [
    "translator", "compiler"
>>>>>>> 7db446f0
] }
wasmer-vm = { path = "../vm", version = "=5.0.0-rc.1" }
wasmer-types = { path = "../types", version = "=5.0.0-rc.1" }
target-lexicon = { version = "0.12.2", default-features = false }
smallvec = "1.6"
object = { version = "0.30.3", default-features = false, features = ["read"] }
libc.workspace = true
byteorder = "1"
itertools = "0.10"
rayon = "1.5"

[dependencies.inkwell]
package = "inkwell"
version = "0.5.0"
default-features = false
features = [
	"llvm18-0-prefer-static",
	"target-x86",
	"target-aarch64",
	"target-riscv",
	"target-loongarch",
]

[build-dependencies]
cc = "1.0"
lazy_static = "1.4"
regex = "1.5"
semver = "1.0"
rustc_version = "0.4"

[features]
test = []

[package.metadata.docs.rs]
rustc-args = ["--cfg", "docsrs"]<|MERGE_RESOLUTION|>--- conflicted
+++ resolved
@@ -14,14 +14,8 @@
 version.workspace = true
 
 [dependencies]
-<<<<<<< HEAD
-wasmer-compiler = { path = "../compiler", version = "=4.4.0", features = [
-	"translator",
-	"compiler",
-=======
 wasmer-compiler = { path = "../compiler", version = "=5.0.0-rc.1", features = [
     "translator", "compiler"
->>>>>>> 7db446f0
 ] }
 wasmer-vm = { path = "../vm", version = "=5.0.0-rc.1" }
 wasmer-types = { path = "../types", version = "=5.0.0-rc.1" }
