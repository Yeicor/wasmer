--- conflicted
+++ resolved
@@ -488,99 +488,7 @@
                 // flag is specified its always recorded as a mutating operation
                 // because it may create a file that does not exist on the file system
                 if o_flags.contains(wasi::Oflags::CREATE) {
-<<<<<<< HEAD
-                    if let Some(lookup) = state.suspect_descriptors.remove(fd) {
-                        state.keep_descriptors.insert(*fd, lookup);
-                    }
-                }
-
-                // The event itself must be recorded in a staging area
-                state
-                    .descriptors
-                    .entry(lookup)
-                    .or_default()
-                    .events
-                    .push(event_index);
-
-                // Creating a file and erasing anything that was there before means
-                // the entire create branch that exists before this one can be ignored
-                let path = path.to_string();
-                if o_flags.contains(wasi::Oflags::CREATE)
-                    && (o_flags.contains(wasi::Oflags::TRUNC)
-                        || o_flags.contains(wasi::Oflags::EXCL))
-                {
-                    if let Some(existing) = state.create_trunc_file.remove(&path) {
-                        if let Some(remove) = state.suspect_descriptors.remove(&existing) {
-                            state.descriptors.remove(&remove);
-                        }
-                        if let Some(remove) = state.keep_descriptors.remove(&existing) {
-                            state.descriptors.remove(&remove);
-                        }
-                    }
-                    if let Some(existing) = state.modify_file.remove(&path) {
-                        if let Some(remove) = state.suspect_descriptors.remove(&existing) {
-                            state.descriptors.remove(&remove);
-                        }
-                        if let Some(remove) = state.keep_descriptors.remove(&existing) {
-                            state.descriptors.remove(&remove);
-                        }
-                    }
-                    if let Some(existing) = state.create_trunc_file.insert(path, *fd) {
-                        if let Some(remove) = state.suspect_descriptors.remove(&existing) {
-                            state.descriptors.remove(&remove);
-                        }
-                        if let Some(remove) = state.keep_descriptors.remove(&existing) {
-                            state.descriptors.remove(&remove);
-                        }
-                    }
-                } else if let Some(existing) = state.modify_file.insert(path, *fd) {
-                    if let Some(remove) = state.suspect_descriptors.remove(&existing) {
-                        state.descriptors.remove(&remove);
-                    }
-                    if let Some(remove) = state.keep_descriptors.remove(&existing) {
-                        state.descriptors.remove(&remove);
-                    }
-                }
-            }
-            // We keep non-mutable events for file descriptors that are suspect
-            JournalEntry::FileDescriptorSeekV1 { fd, .. }
-            | JournalEntry::CloseFileDescriptorV1 { fd } => {
-                // Get the lookup
-                // (if its suspect then it will remove the entry and
-                //  thus the entire branch of events it represents is discarded)
-                let mut erase = false;
-                let lookup = if matches!(&entry, JournalEntry::CloseFileDescriptorV1 { .. }) {
-                    if dbg!(state.open_sockets.remove(fd).is_some()) {
-                        erase = true;
-                    }
-                    if state.open_pipes.remove(fd).is_some() {
-                        erase = true;
-                    }
-                    match state.suspect_descriptors.remove(fd) {
-                        Some(a) => {
-                            erase = true;
-                            Some(a)
-                        }
-                        None => None,
-                    }
-                } else {
-                    state.suspect_descriptors.get(fd).cloned()
-                };
-                let lookup = lookup
-                    .or_else(|| state.keep_descriptors.get(fd).cloned())
-                    .or_else(|| state.stdio_descriptors.get(fd).cloned());
-
-                // If we are to erase all these events as if they never happened then do so
-                if erase {
-                    if let Some(lookup) = lookup {
-                        state.descriptors.remove(&lookup);
-                    }
-                } else if let Some(lookup) = lookup {
-                    let state = state.descriptors.entry(lookup).or_default();
-                    state.events.push(event_index);
-=======
                     state.keep_descriptors.insert(*fd, lookup);
->>>>>>> 5e37d727
                 } else {
                     state.suspect_descriptors.insert(*fd, lookup);
                 }
