// This file contains code from external sources.
// Attributions: https://github.com/wasmerio/wasmer/blob/master/ATTRIBUTIONS.md

//! An `Instance` contains all the runtime state used by execution of a
//! wasm module (except its callstack and register state). An
//! `InstanceHandle` is a reference-counting handle for an `Instance`.
use crate::export::Export;
use crate::global::Global;
use crate::imports::Imports;
use crate::memory::{Memory, MemoryError};
use crate::table::Table;
use crate::trap::{catch_traps, init_traps, Trap, TrapCode};
use crate::vmcontext::{
    VMBuiltinFunctionsArray, VMCallerCheckedAnyfunc, VMContext, VMFunctionBody, VMFunctionImport,
    VMFunctionKind, VMGlobalDefinition, VMGlobalImport, VMMemoryDefinition, VMMemoryImport,
    VMSharedSignatureIndex, VMTableDefinition, VMTableImport,
};
use crate::{ExportFunction, ExportGlobal, ExportMemory, ExportTable};
use crate::{FunctionBodyPtr, ModuleInfo, VMOffsets};
use memoffset::offset_of;
use more_asserts::assert_lt;
use std::alloc::{self, Layout};
use std::any::Any;
use std::cell::{Cell, RefCell};
use std::collections::HashMap;
use std::convert::{TryFrom, TryInto};
use std::ptr::NonNull;
use std::sync::Arc;
use std::{mem, ptr, slice};
use wasmer_types::entity::{packed_option::ReservedValue, BoxedSlice, EntityRef, PrimaryMap};
use wasmer_types::{
    DataIndex, DataInitializer, ElemIndex, ExportIndex, FunctionIndex, GlobalIndex, GlobalInit,
    LocalFunctionIndex, LocalGlobalIndex, LocalMemoryIndex, LocalTableIndex, MemoryIndex, Pages,
    SignatureIndex, TableIndex, TableInitializer,
};

cfg_if::cfg_if! {
    if #[cfg(unix)] {
        pub type SignalHandler = dyn Fn(libc::c_int, *const libc::siginfo_t, *const libc::c_void) -> bool;

        impl InstanceHandle {
            /// Set a custom signal handler
            pub fn set_signal_handler<H>(&self, handler: H)
            where
                H: 'static + Fn(libc::c_int, *const libc::siginfo_t, *const libc::c_void) -> bool,
            {
                self.instance().signal_handler.set(Some(Box::new(handler)));
            }
        }
    } else if #[cfg(target_os = "windows")] {
        pub type SignalHandler = dyn Fn(winapi::um::winnt::PEXCEPTION_POINTERS) -> bool;

        impl InstanceHandle {
            /// Set a custom signal handler
            pub fn set_signal_handler<H>(&self, handler: H)
            where
                H: 'static + Fn(winapi::um::winnt::PEXCEPTION_POINTERS) -> bool,
            {
                self.instance().signal_handler.set(Some(Box::new(handler)));
            }
        }
    }
}

/// A WebAssembly instance.
///
/// This is repr(C) to ensure that the vmctx field is last.
#[repr(C)]
pub(crate) struct Instance {
    /// The `ModuleInfo` this `Instance` was instantiated from.
    module: Arc<ModuleInfo>,

    /// Offsets in the `vmctx` region.
    offsets: VMOffsets,

    /// WebAssembly linear memory data.
    memories: BoxedSlice<LocalMemoryIndex, Arc<dyn Memory>>,

    /// WebAssembly table data.
    tables: BoxedSlice<LocalTableIndex, Arc<dyn Table>>,

    /// WebAssembly global data.
    globals: BoxedSlice<LocalGlobalIndex, Arc<Global>>,

    /// Pointers to functions in executable memory.
    functions: BoxedSlice<LocalFunctionIndex, FunctionBodyPtr>,

    /// Passive elements in this instantiation. As `elem.drop`s happen, these
    /// entries get removed. A missing entry is considered equivalent to an
    /// empty slice.
    passive_elements: RefCell<HashMap<ElemIndex, Box<[VMCallerCheckedAnyfunc]>>>,

    /// Passive data segments from our module. As `data.drop`s happen, entries
    /// get removed. A missing entry is considered equivalent to an empty slice.
    passive_data: RefCell<HashMap<DataIndex, Arc<[u8]>>>,

    /// Hosts can store arbitrary per-instance information here.
    host_state: Box<dyn Any>,

    /// Handler run when `SIGBUS`, `SIGFPE`, `SIGILL`, or `SIGSEGV` are caught by the instance thread.
    pub(crate) signal_handler: Cell<Option<Box<SignalHandler>>>,

    /// Additional context used by compiled wasm code. This field is last, and
    /// represents a dynamically-sized array that extends beyond the nominal
    /// end of the struct (similar to a flexible array member).
    vmctx: VMContext,
}

#[allow(clippy::cast_ptr_alignment)]
impl Instance {
    /// Helper function to access various locations offset from our `*mut
    /// VMContext` object.
    unsafe fn vmctx_plus_offset<T>(&self, offset: u32) -> *mut T {
        (self.vmctx_ptr() as *mut u8)
            .add(usize::try_from(offset).unwrap())
            .cast()
    }

    /// Return the indexed `VMSharedSignatureIndex`.
    fn signature_id(&self, index: SignatureIndex) -> VMSharedSignatureIndex {
        let index = usize::try_from(index.as_u32()).unwrap();
        unsafe { *self.signature_ids_ptr().add(index) }
    }

    pub(crate) fn module(&self) -> &Arc<ModuleInfo> {
        &self.module
    }

    pub(crate) fn module_ref(&self) -> &ModuleInfo {
        &*self.module
    }

    /// Return a pointer to the `VMSharedSignatureIndex`s.
    fn signature_ids_ptr(&self) -> *mut VMSharedSignatureIndex {
        unsafe { self.vmctx_plus_offset(self.offsets.vmctx_signature_ids_begin()) }
    }

    /// Return the indexed `VMFunctionImport`.
    fn imported_function(&self, index: FunctionIndex) -> &VMFunctionImport {
        let index = usize::try_from(index.as_u32()).unwrap();
        unsafe { &*self.imported_functions_ptr().add(index) }
    }

    /// Return a pointer to the `VMFunctionImport`s.
    fn imported_functions_ptr(&self) -> *mut VMFunctionImport {
        unsafe { self.vmctx_plus_offset(self.offsets.vmctx_imported_functions_begin()) }
    }

    /// Return the index `VMTableImport`.
    fn imported_table(&self, index: TableIndex) -> &VMTableImport {
        let index = usize::try_from(index.as_u32()).unwrap();
        unsafe { &*self.imported_tables_ptr().add(index) }
    }

    /// Return a pointer to the `VMTableImports`s.
    fn imported_tables_ptr(&self) -> *mut VMTableImport {
        unsafe { self.vmctx_plus_offset(self.offsets.vmctx_imported_tables_begin()) }
    }

    /// Return the indexed `VMMemoryImport`.
    fn imported_memory(&self, index: MemoryIndex) -> &VMMemoryImport {
        let index = usize::try_from(index.as_u32()).unwrap();
        unsafe { &*self.imported_memories_ptr().add(index) }
    }

    /// Return a pointer to the `VMMemoryImport`s.
    fn imported_memories_ptr(&self) -> *mut VMMemoryImport {
        unsafe { self.vmctx_plus_offset(self.offsets.vmctx_imported_memories_begin()) }
    }

    /// Return the indexed `VMGlobalImport`.
    fn imported_global(&self, index: GlobalIndex) -> &VMGlobalImport {
        let index = usize::try_from(index.as_u32()).unwrap();
        unsafe { &*self.imported_globals_ptr().add(index) }
    }

    /// Return a pointer to the `VMGlobalImport`s.
    fn imported_globals_ptr(&self) -> *mut VMGlobalImport {
        unsafe { self.vmctx_plus_offset(self.offsets.vmctx_imported_globals_begin()) }
    }

    /// Return the indexed `VMTableDefinition`.
    #[allow(dead_code)]
    fn table(&self, index: LocalTableIndex) -> VMTableDefinition {
        unsafe { *self.table_ptr(index).as_ref() }
    }

    #[allow(dead_code)]
    /// Updates the value for a defined table to `VMTableDefinition`.
    fn set_table(&self, index: LocalTableIndex, table: &VMTableDefinition) {
        unsafe {
            *self.table_ptr(index).as_ptr() = *table;
        }
    }

    /// Return the indexed `VMTableDefinition`.
    fn table_ptr(&self, index: LocalTableIndex) -> NonNull<VMTableDefinition> {
        let index = usize::try_from(index.as_u32()).unwrap();
        NonNull::new(unsafe { self.tables_ptr().add(index) }).unwrap()
    }

    /// Return a pointer to the `VMTableDefinition`s.
    fn tables_ptr(&self) -> *mut VMTableDefinition {
        unsafe { self.vmctx_plus_offset(self.offsets.vmctx_tables_begin()) }
    }

    /// Get a locally defined or imported memory.
    pub(crate) fn get_memory(&self, index: MemoryIndex) -> VMMemoryDefinition {
        if let Some(local_index) = self.module.local_memory_index(index) {
            self.memory(local_index)
        } else {
            let import = self.imported_memory(index);
            unsafe { *import.definition.as_ref() }
        }
    }

    /// Return the indexed `VMMemoryDefinition`.
    fn memory(&self, index: LocalMemoryIndex) -> VMMemoryDefinition {
        unsafe { *self.memory_ptr(index).as_ref() }
    }

    #[allow(dead_code)]
    /// Set the indexed memory to `VMMemoryDefinition`.
    fn set_memory(&self, index: LocalMemoryIndex, mem: &VMMemoryDefinition) {
        unsafe {
            *self.memory_ptr(index).as_ptr() = *mem;
        }
    }

    /// Return the indexed `VMMemoryDefinition`.
    fn memory_ptr(&self, index: LocalMemoryIndex) -> NonNull<VMMemoryDefinition> {
        let index = usize::try_from(index.as_u32()).unwrap();
        NonNull::new(unsafe { self.memories_ptr().add(index) }).unwrap()
    }

    /// Return a pointer to the `VMMemoryDefinition`s.
    fn memories_ptr(&self) -> *mut VMMemoryDefinition {
        unsafe { self.vmctx_plus_offset(self.offsets.vmctx_memories_begin()) }
    }

    /// Return the indexed `VMGlobalDefinition`.
    fn global(&self, index: LocalGlobalIndex) -> VMGlobalDefinition {
        unsafe { self.global_ptr(index).as_ref().clone() }
    }

    /// Set the indexed global to `VMGlobalDefinition`.
    #[allow(dead_code)]
    fn set_global(&self, index: LocalGlobalIndex, global: &VMGlobalDefinition) {
        unsafe {
            *self.global_ptr(index).as_ptr() = global.clone();
        }
    }

    /// Return the indexed `VMGlobalDefinition`.
    fn global_ptr(&self, index: LocalGlobalIndex) -> NonNull<VMGlobalDefinition> {
        let index = usize::try_from(index.as_u32()).unwrap();
        // TODO:
        NonNull::new(unsafe { *self.globals_ptr().add(index) }).unwrap()
    }

    /// Return a pointer to the `VMGlobalDefinition`s.
    fn globals_ptr(&self) -> *mut *mut VMGlobalDefinition {
        unsafe { self.vmctx_plus_offset(self.offsets.vmctx_globals_begin()) }
    }

    /// Return a pointer to the `VMBuiltinFunctionsArray`.
    fn builtin_functions_ptr(&self) -> *mut VMBuiltinFunctionsArray {
        unsafe { self.vmctx_plus_offset(self.offsets.vmctx_builtin_functions_begin()) }
    }

    /// Return a reference to the vmctx used by compiled wasm code.
    pub fn vmctx(&self) -> &VMContext {
        &self.vmctx
    }

    /// Return a raw pointer to the vmctx used by compiled wasm code.
    pub fn vmctx_ptr(&self) -> *mut VMContext {
        self.vmctx() as *const VMContext as *mut VMContext
    }

    /// Lookup an export with the given name.
    pub fn lookup(&self, field: &str) -> Option<Export> {
        let export = if let Some(export) = self.module.exports.get(field) {
            export.clone()
        } else {
            return None;
        };
        Some(self.lookup_by_declaration(&export))
    }

    /// Lookup an export with the given export declaration.
    pub fn lookup_by_declaration(&self, export: &ExportIndex) -> Export {
        match export {
            ExportIndex::Function(index) => {
                let sig_index = &self.module.functions[*index];
                let (address, vmctx) = if let Some(def_index) = self.module.local_func_index(*index)
                {
                    (self.functions[def_index].0 as *const _, self.vmctx_ptr())
                } else {
                    let import = self.imported_function(*index);
                    (import.body, import.vmctx)
                };
                let signature = self.module.signatures[*sig_index].clone();
                ExportFunction {
                    address,
                    // Any function received is already static at this point as:
                    // 1. All locally defined functions in the Wasm have a static signature.
                    // 2. All the imported functions are already static (because
                    //    they point to the trampolines rather than the dynamic addresses).
                    kind: VMFunctionKind::Static,
                    signature,
                    vmctx,
                }
                .into()
            }
            ExportIndex::Table(index) => {
                let from = if let Some(def_index) = self.module.local_table_index(*index) {
                    self.tables[def_index].clone()
                } else {
                    let import = self.imported_table(*index);
                    import.from.clone()
                };
                ExportTable { from }.into()
            }
            ExportIndex::Memory(index) => {
                let from = if let Some(def_index) = self.module.local_memory_index(*index) {
                    self.memories[def_index].clone()
                } else {
                    let import = self.imported_memory(*index);
                    import.from.clone()
                };
                ExportMemory { from }.into()
            }
            ExportIndex::Global(index) => {
                let from = {
                    if let Some(def_index) = self.module.local_global_index(*index) {
                        self.globals[def_index].clone()
                    } else {
                        let import = self.imported_global(*index);
                        import.from.clone()
                    }
                };
                ExportGlobal { from }.into()
            }
        }
    }

    /// Return an iterator over the exports of this instance.
    ///
    /// Specifically, it provides access to the key-value pairs, where the keys
    /// are export names, and the values are export declarations which can be
    /// resolved `lookup_by_declaration`.
    pub fn exports(&self) -> indexmap::map::Iter<String, ExportIndex> {
        self.module.exports.iter()
    }

    /// Return a reference to the custom state attached to this instance.
    #[inline]
    pub fn host_state(&self) -> &dyn Any {
        &*self.host_state
    }

    /// Invoke the WebAssembly start function of the instance, if one is present.
    fn invoke_start_function(&self) -> Result<(), Trap> {
        let start_index = match self.module.start_function {
            Some(idx) => idx,
            None => return Ok(()),
        };

        let (callee_address, callee_vmctx) = match self.module.local_func_index(start_index) {
            Some(local_index) => {
                let body = self
                    .functions
                    .get(local_index)
                    .expect("function index is out of bounds")
                    .0;
                (body as *const _, self.vmctx_ptr())
            }
            None => {
                assert_lt!(start_index.index(), self.module.num_imported_functions);
                let import = self.imported_function(start_index);
                (import.body, import.vmctx)
            }
        };

        // Make the call.
        unsafe {
            catch_traps(callee_vmctx, || {
                mem::transmute::<*const VMFunctionBody, unsafe extern "C" fn(*mut VMContext)>(
                    callee_address,
                )(callee_vmctx)
            })
        }
    }

    /// Return the offset from the vmctx pointer to its containing Instance.
    #[inline]
    pub(crate) fn vmctx_offset() -> isize {
        offset_of!(Self, vmctx) as isize
    }

    /// Return the table index for the given `VMTableDefinition`.
    pub(crate) fn table_index(&self, table: &VMTableDefinition) -> LocalTableIndex {
        let offsets = &self.offsets;
        let begin = unsafe {
            (&self.vmctx as *const VMContext as *const u8)
                .add(usize::try_from(offsets.vmctx_tables_begin()).unwrap())
        } as *const VMTableDefinition;
        let end: *const VMTableDefinition = table;
        // TODO: Use `offset_from` once it stablizes.
        let index = LocalTableIndex::new(
            (end as usize - begin as usize) / mem::size_of::<VMTableDefinition>(),
        );
        assert_lt!(index.index(), self.tables.len());
        index
    }

    /// Return the memory index for the given `VMMemoryDefinition`.
    pub(crate) fn memory_index(&self, memory: &VMMemoryDefinition) -> LocalMemoryIndex {
        let offsets = &self.offsets;
        let begin = unsafe {
            (&self.vmctx as *const VMContext as *const u8)
                .add(usize::try_from(offsets.vmctx_memories_begin()).unwrap())
        } as *const VMMemoryDefinition;
        let end: *const VMMemoryDefinition = memory;
        // TODO: Use `offset_from` once it stablizes.
        let index = LocalMemoryIndex::new(
            (end as usize - begin as usize) / mem::size_of::<VMMemoryDefinition>(),
        );
        assert_lt!(index.index(), self.memories.len());
        index
    }

    /// Grow memory by the specified amount of pages.
    ///
    /// Returns `None` if memory can't be grown by the specified amount
    /// of pages.
    pub(crate) fn memory_grow<IntoPages>(
        &self,
        memory_index: LocalMemoryIndex,
        delta: IntoPages,
    ) -> Result<Pages, MemoryError>
    where
        IntoPages: Into<Pages>,
    {
        let mem = self
            .memories
            .get(memory_index)
            .unwrap_or_else(|| panic!("no memory for index {}", memory_index.index()));
        let result = mem.grow(delta.into());

        result
    }

    /// Grow imported memory by the specified amount of pages.
    ///
    /// Returns `None` if memory can't be grown by the specified amount
    /// of pages.
    ///
    /// # Safety
    /// This and `imported_memory_size` are currently unsafe because they
    /// dereference the memory import's pointers.
    pub(crate) unsafe fn imported_memory_grow<IntoPages>(
        &self,
        memory_index: MemoryIndex,
        delta: IntoPages,
    ) -> Result<Pages, MemoryError>
    where
        IntoPages: Into<Pages>,
    {
        let import = self.imported_memory(memory_index);
        let from = import.from.as_ref();
        from.grow(delta.into())
    }

    /// Returns the number of allocated wasm pages.
    pub(crate) fn memory_size(&self, memory_index: LocalMemoryIndex) -> Pages {
        self.memories
            .get(memory_index)
            .unwrap_or_else(|| panic!("no memory for index {}", memory_index.index()))
            .size()
    }

    /// Returns the number of allocated wasm pages in an imported memory.
    ///
    /// # Safety
    /// This and `imported_memory_grow` are currently unsafe because they
    /// dereference the memory import's pointers.
    pub(crate) unsafe fn imported_memory_size(&self, memory_index: MemoryIndex) -> Pages {
        let import = self.imported_memory(memory_index);
        let from = import.from.as_ref();
        from.size()
    }

    /// Grow table by the specified amount of elements.
    ///
    /// Returns `None` if table can't be grown by the specified amount
    /// of elements.
    pub(crate) fn table_grow(&self, table_index: LocalTableIndex, delta: u32) -> Option<u32> {
        let result = self
            .tables
            .get(table_index)
            .unwrap_or_else(|| panic!("no table for index {}", table_index.index()))
            .grow(delta);

        result
    }

    // Get table element by index.
    fn table_get(
        &self,
        table_index: LocalTableIndex,
        index: u32,
    ) -> Option<VMCallerCheckedAnyfunc> {
        self.tables
            .get(table_index)
            .unwrap_or_else(|| panic!("no table for index {}", table_index.index()))
            .get(index)
    }

    fn table_set(
        &self,
        table_index: LocalTableIndex,
        index: u32,
        val: VMCallerCheckedAnyfunc,
    ) -> Result<(), Trap> {
        self.tables
            .get(table_index)
            .unwrap_or_else(|| panic!("no table for index {}", table_index.index()))
            .set(index, val)
    }

    fn alloc_layout(offsets: &VMOffsets) -> Layout {
        let size = mem::size_of::<Self>()
            .checked_add(usize::try_from(offsets.size_of_vmctx()).unwrap())
            .unwrap();
        let align = mem::align_of::<Self>();
        Layout::from_size_align(size, align).unwrap()
    }

    /// Get a `VMCallerCheckedAnyfunc` for the given `FunctionIndex`.
    fn get_caller_checked_anyfunc(&self, index: FunctionIndex) -> VMCallerCheckedAnyfunc {
        if index == FunctionIndex::reserved_value() {
            return VMCallerCheckedAnyfunc::default();
        }

        let sig = self.module.functions[index];
        let type_index = self.signature_id(sig);

        let (func_ptr, vmctx) = if let Some(def_index) = self.module.local_func_index(index) {
            (self.functions[def_index].0 as *const _, self.vmctx_ptr())
        } else {
            let import = self.imported_function(index);
            (import.body, import.vmctx)
        };
        VMCallerCheckedAnyfunc {
            func_ptr,
            type_index,
            vmctx,
        }
    }

    /// The `table.init` operation: initializes a portion of a table with a
    /// passive element.
    ///
    /// # Errors
    ///
    /// Returns a `Trap` error when the range within the table is out of bounds
    /// or the range within the passive element is out of bounds.
    pub(crate) fn table_init(
        &self,
        table_index: TableIndex,
        elem_index: ElemIndex,
        dst: u32,
        src: u32,
        len: u32,
    ) -> Result<(), Trap> {
        // https://webassembly.github.io/bulk-memory-operations/core/exec/instructions.html#exec-table-init

        let table = self.get_table(table_index);
        let passive_elements = self.passive_elements.borrow();
        let elem = passive_elements
            .get(&elem_index)
            .map_or_else(|| -> &[VMCallerCheckedAnyfunc] { &[] }, |e| &**e);

        if src
            .checked_add(len)
            .map_or(true, |n| n as usize > elem.len())
            || dst.checked_add(len).map_or(true, |m| m > table.size())
        {
            return Err(Trap::new_from_runtime(TrapCode::TableAccessOutOfBounds));
        }

        // TODO(#983): investigate replacing this get/set loop with a `memcpy`.
        for (dst, src) in (dst..dst + len).zip(src..src + len) {
            table
                .set(dst, elem[src as usize].clone())
                .expect("should never panic because we already did the bounds check above");
        }

        Ok(())
    }

    /// Drop an element.
    pub(crate) fn elem_drop(&self, elem_index: ElemIndex) {
        // https://webassembly.github.io/reference-types/core/exec/instructions.html#exec-elem-drop

        let mut passive_elements = self.passive_elements.borrow_mut();
        passive_elements.remove(&elem_index);
        // Note that we don't check that we actually removed an element because
        // dropping a non-passive element is a no-op (not a trap).
    }

    /// Do a `memory.copy` for a locally defined memory.
    ///
    /// # Errors
    ///
    /// Returns a `Trap` error when the source or destination ranges are out of
    /// bounds.
    pub(crate) fn local_memory_copy(
        &self,
        memory_index: LocalMemoryIndex,
        dst: u32,
        src: u32,
        len: u32,
    ) -> Result<(), Trap> {
        // https://webassembly.github.io/reference-types/core/exec/instructions.html#exec-memory-copy

        let memory = self.memory(memory_index);
        // The following memory copy is not synchronized and is not atomic:
        unsafe { memory.memory_copy(dst, src, len) }
    }

    /// Perform a `memory.copy` on an imported memory.
    pub(crate) fn imported_memory_copy(
        &self,
        memory_index: MemoryIndex,
        dst: u32,
        src: u32,
        len: u32,
    ) -> Result<(), Trap> {
        let import = self.imported_memory(memory_index);
        let memory = unsafe { import.definition.as_ref() };
        // The following memory copy is not synchronized and is not atomic:
        unsafe { memory.memory_copy(dst, src, len) }
    }

    /// Perform the `memory.fill` operation on a locally defined memory.
    ///
    /// # Errors
    ///
    /// Returns a `Trap` error if the memory range is out of bounds.
    pub(crate) fn local_memory_fill(
        &self,
        memory_index: LocalMemoryIndex,
        dst: u32,
        val: u32,
        len: u32,
    ) -> Result<(), Trap> {
        let memory = self.memory(memory_index);
        // The following memory fill is not synchronized and is not atomic:
        unsafe { memory.memory_fill(dst, val, len) }
    }

    /// Perform the `memory.fill` operation on an imported memory.
    ///
    /// # Errors
    ///
    /// Returns a `Trap` error if the memory range is out of bounds.
    pub(crate) fn imported_memory_fill(
        &self,
        memory_index: MemoryIndex,
        dst: u32,
        val: u32,
        len: u32,
    ) -> Result<(), Trap> {
        let import = self.imported_memory(memory_index);
        let memory = unsafe { import.definition.as_ref() };
        // The following memory fill is not synchronized and is not atomic:
        unsafe { memory.memory_fill(dst, val, len) }
    }

    /// Performs the `memory.init` operation.
    ///
    /// # Errors
    ///
    /// Returns a `Trap` error if the destination range is out of this module's
    /// memory's bounds or if the source range is outside the data segment's
    /// bounds.
    pub(crate) fn memory_init(
        &self,
        memory_index: MemoryIndex,
        data_index: DataIndex,
        dst: u32,
        src: u32,
        len: u32,
    ) -> Result<(), Trap> {
        // https://webassembly.github.io/bulk-memory-operations/core/exec/instructions.html#exec-memory-init

        let memory = self.get_memory(memory_index);
        let passive_data = self.passive_data.borrow();
        let data = passive_data
            .get(&data_index)
            .map_or(&[][..], |data| &**data);

        if src
            .checked_add(len)
            .map_or(true, |n| n as usize > data.len())
            || dst
                .checked_add(len)
                .map_or(true, |m| m > memory.current_length)
        {
            return Err(Trap::new_from_runtime(TrapCode::HeapAccessOutOfBounds));
        }

        let src_slice = &data[src as usize..(src + len) as usize];

        unsafe {
            let dst_start = memory.base.add(dst as usize);
            let dst_slice = slice::from_raw_parts_mut(dst_start, len as usize);
            dst_slice.copy_from_slice(src_slice);
        }

        Ok(())
    }

    /// Drop the given data segment, truncating its length to zero.
    pub(crate) fn data_drop(&self, data_index: DataIndex) {
        let mut passive_data = self.passive_data.borrow_mut();
        passive_data.remove(&data_index);
    }

    /// Get a table by index regardless of whether it is locally-defined or an
    /// imported, foreign table.
    pub(crate) fn get_table(&self, table_index: TableIndex) -> &dyn Table {
        if let Some(local_table_index) = self.module.local_table_index(table_index) {
            self.get_local_table(local_table_index)
        } else {
            self.get_foreign_table(table_index)
        }
    }

    /// Get a locally-defined table.
    pub(crate) fn get_local_table(&self, index: LocalTableIndex) -> &dyn Table {
        self.tables[index].as_ref()
    }

    /// Get an imported, foreign table.
    pub(crate) fn get_foreign_table(&self, index: TableIndex) -> &dyn Table {
        let import = self.imported_table(index);
        &*import.from
    }
}

/// A handle holding an `Instance` of a WebAssembly module.
#[derive(Hash, PartialEq, Eq)]
pub struct InstanceHandle {
    instance: *mut Instance,
}

/// # Safety
/// This is safe because there is no thread-specific logic in `InstanceHandle`.
/// TODO: this needs extra review
unsafe impl Send for InstanceHandle {}

impl InstanceHandle {
    /// Allocates an instance for use with `InstanceHandle::new`.
    ///
    /// Returns the instance pointer and the [`VMOffsets`] that describe the
    /// memory.
    pub fn allocate_instance(module: &ModuleInfo) -> (NonNull<u8>, VMOffsets) {
        let offsets = VMOffsets::new(mem::size_of::<*const u8>() as u8, module);

        let layout = Instance::alloc_layout(&offsets);

        #[allow(clippy::cast_ptr_alignment)]
        let instance_ptr = unsafe { alloc::alloc(layout) as *mut Instance };
        let ptr = if let Some(ptr) = NonNull::new(instance_ptr) {
            ptr.cast()
        } else {
            alloc::handle_alloc_error(layout);
        };

        (ptr, offsets)
    }

    /// Get the locations of where the local `VMMemoryDefinition`s should be stored.
    ///
    /// This function lets us create `Memory` objects on the host with backing
    /// memory in the VM.
    pub unsafe fn memory_definition_locations(
        instance_ptr: NonNull<u8>,
        offsets: &VMOffsets,
    ) -> Vec<NonNull<VMMemoryDefinition>> {
        let num_memories = offsets.num_local_memories;
        let num_memories = usize::try_from(num_memories).unwrap();
        let mut out = Vec::with_capacity(num_memories);
        // TODO: better encapsulate this logic, this shouldn't be duplicated
        let base_ptr = instance_ptr.as_ptr().add(std::mem::size_of::<Instance>());
        for i in 0..num_memories {
            let mem_offset = offsets.vmctx_vmmemory_definition(LocalMemoryIndex::new(i));
            let mem_offset = usize::try_from(mem_offset).unwrap();

            let new_ptr = NonNull::new_unchecked(base_ptr.add(mem_offset));

            out.push(new_ptr.cast());
        }
        out
    }

    /// Get the locations of where the `VMTableDefinition`s should be stored.
    ///
    /// This function lets us create `Table` objects on the host with backing
    /// memory in the VM.
    pub unsafe fn table_definition_locations(
        instance_ptr: NonNull<u8>,
        offsets: &VMOffsets,
    ) -> Vec<NonNull<VMTableDefinition>> {
        let num_tables = offsets.num_local_tables;
        let num_tables = usize::try_from(num_tables).unwrap();
        let mut out = Vec::with_capacity(num_tables);
        // TODO: better encapsulate this logic, this shouldn't be duplicated
        let base_ptr = instance_ptr.as_ptr().add(std::mem::size_of::<Instance>());
        for i in 0..num_tables {
            let table_offset = offsets.vmctx_vmtable_definition(LocalTableIndex::new(i));
            let table_offset = usize::try_from(table_offset).unwrap();

            let new_ptr = NonNull::new_unchecked(base_ptr.add(table_offset));

            out.push(new_ptr.cast());
        }
        out
    }

    /// Create a new `InstanceHandle` pointing at a new `Instance`.
    ///
    /// # Safety
    ///
    /// This method is not necessarily inherently unsafe to call, but in general
    /// the APIs of an `Instance` are quite unsafe and have not been really
    /// audited for safety that much. As a result the unsafety here on this
    /// method is a low-overhead way of saying "this is an extremely unsafe type
    /// to work with".
    ///
    /// Extreme care must be taken when working with `InstanceHandle` and it's
    /// recommended to have relatively intimate knowledge of how it works
    /// internally if you'd like to do so. If possible it's recommended to use
    /// the `wasmer` crate API rather than this type since that is vetted for
    /// safety.
    ///
    /// However the following must be taken care of before calling this function:
    /// - `instance_ptr` must point to valid memory sufficiently large for there
    ///    `Instance`.
    /// - The memory at `instance.tables_ptr()` must be initialized with data for
    ///   all the local tables.
    /// - The memory at `instance.memories_ptr()` must be initialized with adta for
    ///   all the local memories.
    #[allow(clippy::too_many_arguments)]
    pub unsafe fn new(
        instance_ptr: NonNull<u8>,
        offsets: VMOffsets,
        module: Arc<ModuleInfo>,
        finished_functions: BoxedSlice<LocalFunctionIndex, FunctionBodyPtr>,
        finished_memories: BoxedSlice<LocalMemoryIndex, Arc<dyn Memory>>,
        finished_tables: BoxedSlice<LocalTableIndex, Arc<dyn Table>>,
        finished_globals: BoxedSlice<LocalGlobalIndex, Arc<Global>>,
        imports: Imports,
        vmshared_signatures: BoxedSlice<SignatureIndex, VMSharedSignatureIndex>,
        host_state: Box<dyn Any>,
    ) -> Result<Self, Trap> {
<<<<<<< HEAD
        let instance_ptr = instance_ptr.cast::<Instance>().as_ptr();
=======
        // TODO: investigate `vmctx_tables` and `vmctx_memories`: both of these
        // appear to be dropped in this function which may cause memory problems
        // depending on the ownership of the types in the `PrimaryMap`.
        let vmctx_tables = finished_tables
            .values()
            .map(|t| {
                let vmtable_ptr = t.vmtable();
                *vmtable_ptr.as_ref()
            })
            .collect::<PrimaryMap<LocalTableIndex, _>>()
            .into_boxed_slice();

        let vmctx_memories = finished_memories
            .values()
            .map(|m| {
                let vmmemory_ptr = m.as_ref().vmmemory();
                *vmmemory_ptr.as_ref()
            })
            .collect::<PrimaryMap<LocalMemoryIndex, _>>()
            .into_boxed_slice();
>>>>>>> 00481336

        let vmctx_globals = finished_globals
            .values()
            .map(|m| m.vmglobal())
            .collect::<PrimaryMap<LocalGlobalIndex, _>>()
            .into_boxed_slice();

        let passive_data = RefCell::new(module.passive_data.clone());

        let handle = {
            let instance = Instance {
                module,
                offsets,
                memories: finished_memories,
                tables: finished_tables,
                globals: finished_globals,
                functions: finished_functions,
                passive_elements: Default::default(),
                passive_data,
                host_state,
                signal_handler: Cell::new(None),
                vmctx: VMContext {},
            };
            ptr::write(instance_ptr, instance);
            Self {
                instance: instance_ptr,
            }
        };
        let instance = handle.instance();

        // split this into two steps

        ptr::copy(
            vmshared_signatures.values().as_slice().as_ptr(),
            instance.signature_ids_ptr() as *mut VMSharedSignatureIndex,
            vmshared_signatures.len(),
        );
        ptr::copy(
            imports.functions.values().as_slice().as_ptr(),
            instance.imported_functions_ptr() as *mut VMFunctionImport,
            imports.functions.len(),
        );
        ptr::copy(
            imports.tables.values().as_slice().as_ptr(),
            instance.imported_tables_ptr() as *mut VMTableImport,
            imports.tables.len(),
        );
        ptr::copy(
            imports.memories.values().as_slice().as_ptr(),
            instance.imported_memories_ptr() as *mut VMMemoryImport,
            imports.memories.len(),
        );
        ptr::copy(
            imports.globals.values().as_slice().as_ptr(),
            instance.imported_globals_ptr() as *mut VMGlobalImport,
            imports.globals.len(),
        );
        // these should already be set, add asserts here? for:
        // - instance.tables_ptr() as *mut VMTableDefinition
        // - instance.memories_ptr() as *mut VMMemoryDefinition
        ptr::copy(
            vmctx_globals.values().as_slice().as_ptr(),
            instance.globals_ptr() as *mut NonNull<VMGlobalDefinition>,
            vmctx_globals.len(),
        );
        ptr::write(
            instance.builtin_functions_ptr() as *mut VMBuiltinFunctionsArray,
            VMBuiltinFunctionsArray::initialized(),
        );

        // Ensure that our signal handlers are ready for action.
        init_traps();

        // Perform infallible initialization in this constructor, while fallible
        // initialization is deferred to the `initialize` method.
        initialize_passive_elements(instance);
        initialize_globals(instance);

        Ok(handle)
    }

    /// Finishes the instantiation process started by `Instance::new`.
    ///
    /// # Safety
    ///
    /// Only safe to call immediately after instantiation.
    pub unsafe fn finish_instantiation(
        &self,
        data_initializers: &[DataInitializer<'_>],
    ) -> Result<(), Trap> {
        check_table_init_bounds(self.instance())?;
        check_memory_init_bounds(self.instance(), data_initializers)?;

        // Apply the initializers.
        initialize_tables(self.instance())?;
        initialize_memories(self.instance(), data_initializers)?;

        // The WebAssembly spec specifies that the start function is
        // invoked automatically at instantiation time.
        self.instance().invoke_start_function()?;
        Ok(())
    }

    /// Create a new `InstanceHandle` pointing at the instance
    /// pointed to by the given `VMContext` pointer.
    ///
    /// # Safety
    /// This is unsafe because it doesn't work on just any `VMContext`, it must
    /// be a `VMContext` allocated as part of an `Instance`.
    pub unsafe fn from_vmctx(vmctx: *mut VMContext) -> Self {
        let instance = (&*vmctx).instance();

        Self {
            instance: instance as *const Instance as *mut Instance,
        }
    }

    /// Return a reference to the vmctx used by compiled wasm code.
    pub fn vmctx(&self) -> &VMContext {
        self.instance().vmctx()
    }

    /// Return a raw pointer to the vmctx used by compiled wasm code.
    pub fn vmctx_ptr(&self) -> *mut VMContext {
        self.instance().vmctx_ptr()
    }

    /// Return a reference-counting pointer to a module.
    pub fn module(&self) -> &Arc<ModuleInfo> {
        self.instance().module()
    }

    /// Return a reference to a module.
    pub fn module_ref(&self) -> &ModuleInfo {
        self.instance().module_ref()
    }

    /// Lookup an export with the given name.
    pub fn lookup(&self, field: &str) -> Option<Export> {
        self.instance().lookup(field)
    }

    /// Lookup an export with the given export declaration.
    pub fn lookup_by_declaration(&self, export: &ExportIndex) -> Export {
        self.instance().lookup_by_declaration(export)
    }

    /// Return an iterator over the exports of this instance.
    ///
    /// Specifically, it provides access to the key-value pairs, where the keys
    /// are export names, and the values are export declarations which can be
    /// resolved `lookup_by_declaration`.
    pub fn exports(&self) -> indexmap::map::Iter<String, ExportIndex> {
        self.instance().exports()
    }

    /// Return a reference to the custom state attached to this instance.
    pub fn host_state(&self) -> &dyn Any {
        self.instance().host_state()
    }

    /// Return the memory index for the given `VMMemoryDefinition` in this instance.
    pub fn memory_index(&self, memory: &VMMemoryDefinition) -> LocalMemoryIndex {
        self.instance().memory_index(memory)
    }

    /// Grow memory in this instance by the specified amount of pages.
    ///
    /// Returns `None` if memory can't be grown by the specified amount
    /// of pages.
    pub fn memory_grow<IntoPages>(
        &self,
        memory_index: LocalMemoryIndex,
        delta: IntoPages,
    ) -> Result<Pages, MemoryError>
    where
        IntoPages: Into<Pages>,
    {
        self.instance().memory_grow(memory_index, delta)
    }

    /// Return the table index for the given `VMTableDefinition` in this instance.
    pub fn table_index(&self, table: &VMTableDefinition) -> LocalTableIndex {
        self.instance().table_index(table)
    }

    /// Grow table in this instance by the specified amount of pages.
    ///
    /// Returns `None` if memory can't be grown by the specified amount
    /// of pages.
    pub fn table_grow(&self, table_index: LocalTableIndex, delta: u32) -> Option<u32> {
        self.instance().table_grow(table_index, delta)
    }

    /// Get table element reference.
    ///
    /// Returns `None` if index is out of bounds.
    pub fn table_get(
        &self,
        table_index: LocalTableIndex,
        index: u32,
    ) -> Option<VMCallerCheckedAnyfunc> {
        self.instance().table_get(table_index, index)
    }

    /// Set table element reference.
    ///
    /// Returns an error if the index is out of bounds
    pub fn table_set(
        &self,
        table_index: LocalTableIndex,
        index: u32,
        val: VMCallerCheckedAnyfunc,
    ) -> Result<(), Trap> {
        self.instance().table_set(table_index, index, val)
    }

    /// Get a table defined locally within this module.
    pub fn get_local_table(&self, index: LocalTableIndex) -> &dyn Table {
        self.instance().get_local_table(index)
    }

    /// Return a reference to the contained `Instance`.
    pub(crate) fn instance(&self) -> &Instance {
        unsafe { &*(self.instance as *const Instance) }
    }

    /// Deallocates memory associated with this instance.
    ///
    /// # Safety
    ///
    /// This is unsafe because there might be other handles to this
    /// `InstanceHandle` elsewhere, and there's nothing preventing
    /// usage of this handle after this function is called.
    pub unsafe fn dealloc(&self) {
        let instance = self.instance();
        let layout = Instance::alloc_layout(&instance.offsets);
        ptr::drop_in_place(self.instance);
        alloc::dealloc(self.instance.cast(), layout);
    }
}

impl Clone for InstanceHandle {
    fn clone(&self) -> Self {
        Self {
            instance: self.instance,
        }
    }
}

// TODO: uncomment this, as we need to store the handles
// in the store, and once the store is dropped, then the instances
// will too.
// impl Drop for InstanceHandle {
//     fn drop(&mut self) {
//         unsafe { self.dealloc() }
//     }
// }

fn check_table_init_bounds(instance: &Instance) -> Result<(), Trap> {
    let module = Arc::clone(&instance.module);
    for init in &module.table_initializers {
        let start = get_table_init_start(init, instance);
        let table = instance.get_table(init.table_index);

        let size = usize::try_from(table.size()).unwrap();
        if size < start + init.elements.len() {
            return Err(Trap::new_from_runtime(TrapCode::TableSetterOutOfBounds));
        }
    }

    Ok(())
}

/// Compute the offset for a memory data initializer.
fn get_memory_init_start(init: &DataInitializer<'_>, instance: &Instance) -> usize {
    let mut start = init.location.offset;

    if let Some(base) = init.location.base {
        let val = unsafe {
            if let Some(def_index) = instance.module.local_global_index(base) {
                *instance.global(def_index).as_u32()
            } else {
                *instance.imported_global(base).definition.as_ref().as_u32()
            }
        };
        start += usize::try_from(val).unwrap();
    }

    start
}

#[allow(clippy::mut_from_ref)]
/// Return a byte-slice view of a memory's data.
unsafe fn get_memory_slice<'instance>(
    init: &DataInitializer<'_>,
    instance: &'instance Instance,
) -> &'instance mut [u8] {
    let memory = if let Some(local_memory_index) = instance
        .module
        .local_memory_index(init.location.memory_index)
    {
        instance.memory(local_memory_index)
    } else {
        let import = instance.imported_memory(init.location.memory_index);
        *import.definition.as_ref()
    };
    slice::from_raw_parts_mut(memory.base, memory.current_length.try_into().unwrap())
}

fn check_memory_init_bounds(
    instance: &Instance,
    data_initializers: &[DataInitializer<'_>],
) -> Result<(), Trap> {
    for init in data_initializers {
        let start = get_memory_init_start(init, instance);
        unsafe {
            let mem_slice = get_memory_slice(init, instance);
            if mem_slice.get_mut(start..start + init.data.len()).is_none() {
                return Err(Trap::new_from_runtime(TrapCode::HeapSetterOutOfBounds));
            }
        }
    }

    Ok(())
}

/// Compute the offset for a table element initializer.
fn get_table_init_start(init: &TableInitializer, instance: &Instance) -> usize {
    let mut start = init.offset;

    if let Some(base) = init.base {
        let val = unsafe {
            if let Some(def_index) = instance.module.local_global_index(base) {
                *instance.global(def_index).as_u32()
            } else {
                *instance.imported_global(base).definition.as_ref().as_u32()
            }
        };
        start += usize::try_from(val).unwrap();
    }

    start
}

/// Initialize the table memory from the provided initializers.
fn initialize_tables(instance: &Instance) -> Result<(), Trap> {
    let module = Arc::clone(&instance.module);
    for init in &module.table_initializers {
        let start = get_table_init_start(init, instance);
        let table = instance.get_table(init.table_index);

        if start
            .checked_add(init.elements.len())
            .map_or(true, |end| end > table.size() as usize)
        {
            return Err(Trap::new_from_runtime(TrapCode::TableAccessOutOfBounds));
        }

        for (i, func_idx) in init.elements.iter().enumerate() {
            let anyfunc = instance.get_caller_checked_anyfunc(*func_idx);
            table
                .set(u32::try_from(start + i).unwrap(), anyfunc)
                .unwrap();
        }
    }

    Ok(())
}

/// Initialize the `Instance::passive_elements` map by resolving the
/// `ModuleInfo::passive_elements`'s `FunctionIndex`s into `VMCallerCheckedAnyfunc`s for
/// this instance.
fn initialize_passive_elements(instance: &Instance) {
    let mut passive_elements = instance.passive_elements.borrow_mut();
    debug_assert!(
        passive_elements.is_empty(),
        "should only be called once, at initialization time"
    );

    passive_elements.extend(
        instance
            .module
            .passive_elements
            .iter()
            .filter(|(_, segments)| !segments.is_empty())
            .map(|(idx, segments)| {
                (
                    *idx,
                    segments
                        .iter()
                        .map(|s| instance.get_caller_checked_anyfunc(*s))
                        .collect(),
                )
            }),
    );
}

/// Initialize the table memory from the provided initializers.
fn initialize_memories(
    instance: &Instance,
    data_initializers: &[DataInitializer<'_>],
) -> Result<(), Trap> {
    for init in data_initializers {
        let memory = instance.get_memory(init.location.memory_index);

        let start = get_memory_init_start(init, instance);
        if start
            .checked_add(init.data.len())
            .map_or(true, |end| end > memory.current_length.try_into().unwrap())
        {
            return Err(Trap::new_from_runtime(TrapCode::HeapAccessOutOfBounds));
        }

        unsafe {
            let mem_slice = get_memory_slice(init, instance);
            let end = start + init.data.len();
            let to_init = &mut mem_slice[start..end];
            to_init.copy_from_slice(init.data);
        }
    }

    Ok(())
}

fn initialize_globals(instance: &Instance) {
    let module = Arc::clone(&instance.module);
    for (index, initializer) in module.global_initializers.iter() {
        unsafe {
            let to = instance.global_ptr(index).as_ptr();
            match initializer {
                GlobalInit::I32Const(x) => *(*to).as_i32_mut() = *x,
                GlobalInit::I64Const(x) => *(*to).as_i64_mut() = *x,
                GlobalInit::F32Const(x) => *(*to).as_f32_mut() = *x,
                GlobalInit::F64Const(x) => *(*to).as_f64_mut() = *x,
                GlobalInit::V128Const(x) => *(*to).as_u128_bits_mut() = *x.bytes(),
                GlobalInit::GetGlobal(x) => {
                    let from: VMGlobalDefinition =
                        if let Some(def_x) = module.local_global_index(*x) {
                            instance.global(def_x)
                        } else {
                            instance.imported_global(*x).definition.as_ref().clone()
                        };
                    *to = from;
                }
                GlobalInit::RefNullConst | GlobalInit::RefFunc(_) => unimplemented!(),
            }
        }
    }
}<|MERGE_RESOLUTION|>--- conflicted
+++ resolved
@@ -868,30 +868,7 @@
         vmshared_signatures: BoxedSlice<SignatureIndex, VMSharedSignatureIndex>,
         host_state: Box<dyn Any>,
     ) -> Result<Self, Trap> {
-<<<<<<< HEAD
         let instance_ptr = instance_ptr.cast::<Instance>().as_ptr();
-=======
-        // TODO: investigate `vmctx_tables` and `vmctx_memories`: both of these
-        // appear to be dropped in this function which may cause memory problems
-        // depending on the ownership of the types in the `PrimaryMap`.
-        let vmctx_tables = finished_tables
-            .values()
-            .map(|t| {
-                let vmtable_ptr = t.vmtable();
-                *vmtable_ptr.as_ref()
-            })
-            .collect::<PrimaryMap<LocalTableIndex, _>>()
-            .into_boxed_slice();
-
-        let vmctx_memories = finished_memories
-            .values()
-            .map(|m| {
-                let vmmemory_ptr = m.as_ref().vmmemory();
-                *vmmemory_ptr.as_ref()
-            })
-            .collect::<PrimaryMap<LocalMemoryIndex, _>>()
-            .into_boxed_slice();
->>>>>>> 00481336
 
         let vmctx_globals = finished_globals
             .values()
