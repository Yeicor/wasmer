// This file contains code from external sources.
// Attributions: https://github.com/wasmerio/wasmer/blob/master/ATTRIBUTIONS.md

use crate::global::Global;
use crate::memory::{Memory, MemoryStyle};
use crate::table::{Table, TableStyle};
use crate::vmcontext::{VMFunctionBody, VMFunctionEnvironment, VMFunctionKind, VMTrampoline};
use std::sync::Arc;
use wasmer_types::{FunctionType, MemoryType, TableType};

/// The value of an export passed from one instance to another.
#[derive(Debug, Clone)]
pub enum Export {
    /// A function export value.
    Function(ExportFunction),

    /// A table export value.
    Table(ExportTable),

    /// A memory export value.
    Memory(ExportMemory),

    /// A global export value.
    Global(ExportGlobal),
}

/// A function export value.
#[derive(Debug, Clone, PartialEq)]
pub struct ExportFunction {
    /// The address of the native-code function.
    pub address: *const VMFunctionBody,
    /// Pointer to the containing `VMContext`.
<<<<<<< HEAD
    pub vmctx: *mut VMContext,
    /// Function pointer to `WasmerEnv::finish(&mut self, instance: &Instance)`.
    ///
    /// This function is called to finish setting up the environment after
    /// we create the `api::Instance`.
    // META: if you have a better idea of how to get this function to where it
    // needs to be, please let me know.
    pub function_ptr: Option<
        // TODO: review the return value here...
        fn(*mut std::ffi::c_void, *const std::ffi::c_void) -> Result<(), *mut std::ffi::c_void>,
    >,
=======
    pub vmctx: VMFunctionEnvironment,
>>>>>>> be52ece3
    /// The function type, used for compatibility checking.
    pub signature: FunctionType,
    /// The function kind (specifies the calling convention for the function).
    pub kind: VMFunctionKind,
    /// Address of the function call trampoline owned by the same VMContext that owns the VMFunctionBody.
    /// May be None when the function is a host-function (FunctionType == Dynamic or vmctx == nullptr).
    pub call_trampoline: Option<VMTrampoline>,
}

/// # Safety
/// There is no non-threadsafe logic directly in this type. Calling the function
/// may not be threadsafe.
unsafe impl Send for ExportFunction {}
/// # Safety
/// The members of an ExportFunction are immutable after construction.
unsafe impl Sync for ExportFunction {}

impl From<ExportFunction> for Export {
    fn from(func: ExportFunction) -> Self {
        Self::Function(func)
    }
}

/// A table export value.
#[derive(Debug, Clone)]
pub struct ExportTable {
    /// Pointer to the containing `Table`.
    pub from: Arc<dyn Table>,
}

/// # Safety
/// This is correct because there is no non-threadsafe logic directly in this type;
/// correct use of the raw table from multiple threads via `definition` requires `unsafe`
/// and is the responsibilty of the user of this type.
unsafe impl Send for ExportTable {}
/// # Safety
/// This is correct because the values directly in `definition` should be considered immutable
/// and the type is both `Send` and `Clone` (thus marking it `Sync` adds no new behavior, it
/// only makes this type easier to use)
unsafe impl Sync for ExportTable {}

impl ExportTable {
    /// Get the table type for this exported table
    pub fn ty(&self) -> &TableType {
        self.from.ty()
    }

    /// Get the style for this exported table
    pub fn style(&self) -> &TableStyle {
        self.from.style()
    }

    /// Returns whether or not the two `ExportTable`s refer to the same Memory.
    pub fn same(&self, other: &Self) -> bool {
        Arc::ptr_eq(&self.from, &other.from)
    }
}

impl From<ExportTable> for Export {
    fn from(table: ExportTable) -> Self {
        Self::Table(table)
    }
}

/// A memory export value.
#[derive(Debug, Clone)]
pub struct ExportMemory {
    /// Pointer to the containing `Memory`.
    pub from: Arc<dyn Memory>,
}

/// # Safety
/// This is correct because there is no non-threadsafe logic directly in this type;
/// correct use of the raw memory from multiple threads via `definition` requires `unsafe`
/// and is the responsibilty of the user of this type.
unsafe impl Send for ExportMemory {}
/// # Safety
/// This is correct because the values directly in `definition` should be considered immutable
/// and the type is both `Send` and `Clone` (thus marking it `Sync` adds no new behavior, it
/// only makes this type easier to use)
unsafe impl Sync for ExportMemory {}

impl ExportMemory {
    /// Get the type for this exported memory
    pub fn ty(&self) -> &MemoryType {
        self.from.ty()
    }

    /// Get the style for this exported memory
    pub fn style(&self) -> &MemoryStyle {
        self.from.style()
    }

    /// Returns whether or not the two `ExportMemory`s refer to the same Memory.
    pub fn same(&self, other: &Self) -> bool {
        Arc::ptr_eq(&self.from, &other.from)
    }
}

impl From<ExportMemory> for Export {
    fn from(memory: ExportMemory) -> Self {
        Self::Memory(memory)
    }
}

/// A global export value.
#[derive(Debug, Clone)]
pub struct ExportGlobal {
    /// The global declaration, used for compatibility checking.
    pub from: Arc<Global>,
}

/// # Safety
/// This is correct because there is no non-threadsafe logic directly in this type;
/// correct use of the raw global from multiple threads via `definition` requires `unsafe`
/// and is the responsibilty of the user of this type.
unsafe impl Send for ExportGlobal {}
/// # Safety
/// This is correct because the values directly in `definition` should be considered immutable
/// from the perspective of users of this type and the type is both `Send` and `Clone` (thus
/// marking it `Sync` adds no new behavior, it only makes this type easier to use)
unsafe impl Sync for ExportGlobal {}

impl ExportGlobal {
    /// Returns whether or not the two `ExportGlobal`s refer to the same Global.
    pub fn same(&self, other: &Self) -> bool {
        Arc::ptr_eq(&self.from, &other.from)
    }
}

impl From<ExportGlobal> for Export {
    fn from(global: ExportGlobal) -> Self {
        Self::Global(global)
    }
}<|MERGE_RESOLUTION|>--- conflicted
+++ resolved
@@ -30,8 +30,7 @@
     /// The address of the native-code function.
     pub address: *const VMFunctionBody,
     /// Pointer to the containing `VMContext`.
-<<<<<<< HEAD
-    pub vmctx: *mut VMContext,
+    pub vmctx: VMFunctionEnvironment,
     /// Function pointer to `WasmerEnv::finish(&mut self, instance: &Instance)`.
     ///
     /// This function is called to finish setting up the environment after
@@ -42,9 +41,6 @@
         // TODO: review the return value here...
         fn(*mut std::ffi::c_void, *const std::ffi::c_void) -> Result<(), *mut std::ffi::c_void>,
     >,
-=======
-    pub vmctx: VMFunctionEnvironment,
->>>>>>> be52ece3
     /// The function type, used for compatibility checking.
     pub signature: FunctionType,
     /// The function kind (specifies the calling convention for the function).
