use super::*;
use crate::{
    os::task::thread::WasiMemoryLayout, runtime::task_manager::TaskResumeAction, syscalls::*,
    WasiThreadHandle,
};

use wasmer::{vm::VMMemory, MemoryType};
use wasmer_wasix_types::wasi::ThreadStart;

/// ### `thread_spawn()`
/// Creates a new thread by spawning that shares the same
/// memory address space, file handles and main event loops.
/// The function referenced by the fork call must be
/// exported by the web assembly process.
///
/// ## Parameters
///
/// * `name` - Name of the function that will be invoked as a new thread
/// * `user_data` - User data that will be supplied to the function when its called
/// * `reactor` - Indicates if the function will operate as a reactor or
///   as a normal thread. Reactors will be repeatable called
///   whenever IO work is available to be processed.
///
/// ## Return
///
/// Returns the thread index of the newly created thread
/// (indices always start from zero)
#[instrument(level = "debug", skip_all, fields(user_data, reactor, tid = field::Empty), ret)]
pub fn thread_spawn<M: MemorySize>(
    mut ctx: FunctionEnvMut<'_, WasiEnv>,
    start_ptr: WasmPtr<ThreadStart<M>, M>,
    ret_tid: WasmPtr<Tid, M>,
) -> Errno {
    // Now we use the environment and memory references
    let env = ctx.data();
    let memory = env.memory_view(&ctx);
    let runtime = env.runtime.clone();
    let tasks = env.tasks().clone();
    let start_ptr_offset = start_ptr.offset();

    // Read the properties about the stack which we will use for asyncify
    let layout = {
        let start = wasi_try_mem!(start_ptr.read(&memory));
        let stack_upper: u64 = wasi_try!(start.stack_upper.try_into().map_err(|_| Errno::Overflow));
        let stack_size: u64 = wasi_try!(start.stack_size.try_into().map_err(|_| Errno::Overflow));
        let guard_size: u64 = wasi_try!(start.guard_size.try_into().map_err(|_| Errno::Overflow));
        let tls_base: u64 = wasi_try!(start.tls_base.try_into().map_err(|_| Errno::Overflow));
        let stack_lower = stack_upper - stack_size;

        tracing::trace!(%stack_upper, %stack_lower, %stack_size, %guard_size, %tls_base);

        WasiMemoryLayout {
            stack_upper,
            stack_lower,
            guard_size,
            stack_size,
        }
    };

    // Create the handle that represents this thread
    let mut thread_handle = match env.process.new_thread() {
        Ok(h) => Arc::new(h),
        Err(err) => {
            error!(
                stack_base = layout.stack_lower,
                "failed to create thread handle",
            );
            // TODO: evaluate the appropriate error code, document it in the spec.
            return Errno::Access;
        }
    };
    let thread_id: Tid = thread_handle.id().into();
    Span::current().record("tid", thread_id);

    // We need a copy of the process memory and a packaged store in order to
    // launch threads and reactors
    let thread_memory = wasi_try!(ctx.data().memory().try_clone(&ctx).ok_or_else(|| {
        error!("failed - the memory could not be cloned");
        Errno::Notcapable
    }));

    let mut store = ctx.data().runtime.new_store();

    // We capture some local variables
    let state = env.state.clone();
    let mut wasi_env = env.duplicate();
    wasi_env.thread = thread_handle.as_thread();
    wasi_env.layout = layout;

    // If the environment is capable of doing it then we support deep sleeping
    wasi_env.enable_deep_sleep = env.capable_of_deep_sleep();
    tracing::trace!(enable_deep_sleep = wasi_env.enable_deep_sleep);

    // This next function gets a context for the local thread and then
    // calls into the process
    let mut execute_module = {
        let state = env.state.clone();
        let tasks = tasks.clone();
        let wasi_env = wasi_env.duplicate();
        let thread_handle = thread_handle;
        move |mut store: Store, module: Module, mut memory: Option<VMMemory>| {
            // Now create the context and hook it up
            let ctx = match create_ctx(&mut store, &module, memory, wasi_env) {
                Ok(c) => c,
                Err(err) => {
                    return err as u32;
                }
            };

            // Call the thread
            call_module::<M>(
                ctx,
                store,
                module,
                tasks,
                start_ptr_offset,
                thread_handle,
                None,
            )
        }
    };

    // If the process does not export a thread spawn function then obviously
    // we can't spawn a background thread
    if env.inner().thread_spawn.is_none() {
        warn!("thread failed - the program does not export a `wasi_thread_start` function");
        return Errno::Notcapable;
    }
    let spawn_type = crate::runtime::SpawnType::NewThread(thread_memory, thread_memory_ty);

    // Write the thread ID to the return value
    let memory = ctx.data().memory_view(&ctx);
    wasi_try_mem!(ret_tid.write(&memory, thread_id));

    // Now spawn a thread
    trace!("threading: spawning background thread");
    let thread_module = env.inner().instance.module().clone();
    let task = move |store, thread_module, thread_memory| {
        execute_module(store, thread_module, thread_memory);
    };
    wasi_try!(tasks
        .task_wasm(Box::new(task), store, thread_module, spawn_type)
        .map_err(|err| { Into::<Errno>::into(err) }));

    // Success
    Errno::Success
}

/// Calls the module
fn call_module<M: MemorySize>(
    ctx: WasiFunctionEnv,
    mut store: Store,
    module: Module,
    tasks: Arc<dyn VirtualTaskManager>,
    start_ptr_offset: M::Offset,
    thread_handle: Arc<WasiThreadHandle>,
    rewind_state: Option<(RewindState, Result<(), Errno>)>,
) -> u32 {
    // This function calls into the module
    let call_module_internal = move |env: &WasiFunctionEnv, store: &mut Store| {
        // We either call the reactor callback or the thread spawn callback
        //trace!("threading: invoking thread callback (reactor={})", reactor);
        let spawn = env.data(&store).inner().thread_spawn.clone().unwrap();
        let tid = env.data(&store).tid();
        let call_ret = spawn.call(
            store,
            tid.raw().try_into().map_err(|_| Errno::Overflow).unwrap(),
            start_ptr_offset
                .try_into()
                .map_err(|_| Errno::Overflow)
                .unwrap(),
        );
        let mut ret = Errno::Success;
        if let Err(err) = call_ret {
            match err.downcast::<WasiError>() {
                Ok(WasiError::Exit(code)) => {
                    ret = if code.is_success() {
                        Errno::Success
                    } else {
                        Errno::Noexec
                    };
                }
                Ok(WasiError::DeepSleep(deep)) => {
                    trace!("entered a deep sleep");
                    return Err(deep);
                }
                Ok(WasiError::UnknownWasiVersion) => {
                    debug!("failed as wasi version is unknown",);
                    ret = Errno::Noexec;
                }
                Err(err) => {
                    debug!("failed with runtime error: {}", err);
                    ret = Errno::Noexec;
                }
            }
        }
        trace!("callback finished (ret={})", ret);

        // Clean up the environment
        env.cleanup(store, Some(ret.into()));

        // Return the result
        Ok(ret as u32)
    };

    // If we need to rewind then do so
    if let Some((mut rewind_state, trigger_res)) = rewind_state {
        if let Err(exit_code) =
            rewind_state.rewinding_finish::<M>(ctx.env.clone().into_mut(&mut store), trigger_res)
        {
            return exit_code.raw() as u32;
        }
        let res = rewind::<M>(
            ctx.env.clone().into_mut(&mut store),
            rewind_state.memory_stack,
            rewind_state.rewind_stack,
            rewind_state.store_data,
        );
        if res != Errno::Success {
            return res as u32;
        }
    }

    // Now invoke the module
    let ret = call_module_internal(&ctx, &mut store);

    // If it went to deep sleep then we need to handle that
    match ret {
        Ok(ret) => {
            // Frees the handle so that it closes
            drop(thread_handle);
            ret
        }
        Err(deep) => {
            // Create the callback that will be invoked when the thread respawns after a deep sleep
            let rewind = deep.rewind;
            let respawn = {
                let env = ctx.clone();
                let tasks = tasks.clone();
                move |store, module, trigger_res| {
                    // Call the thread
                    call_module::<M>(
                        env,
                        store,
                        module,
                        tasks,
                        start_ptr_offset,
                        thread_handle,
                        Some((rewind, trigger_res)),
                    );
                }
            };

            /// Spawns the WASM process after a trigger
            tasks.resume_wasm_after_poller(Box::new(respawn), store, module, ctx, deep.work);
            Errno::Unknown as u32
        }
    }
}

<<<<<<< HEAD
// This function takes in memory and a store and creates a context that
// can be used to call back into the process
fn create_ctx(
    store: &mut Store,
    module: &Module,
    mut memory: Option<VMMemory>,
    wasi_env: WasiEnv,
) -> Result<WasiFunctionEnv, Errno> {
    // Otherwise we need to create a new context under a write lock
    debug!("encountered a new caller - creating WASM execution context...");
=======
    let spawn_type = crate::runtime::SpawnType::NewThread(thread_memory);
>>>>>>> 466d63ed

    let memory = match memory.take() {
        Some(m) => m,
        None => {
            debug!("failed - memory can only be consumed once per context creation");
            return Err(Errno::Noexec);
        }
    };
    let memory = Memory::new_from_existing(store, memory);

    // Build the context object and import the memory
    let mut ctx = WasiFunctionEnv::new(store, wasi_env);
    let (mut import_object, init) = import_object_for_all_wasi_versions(module, store, &ctx.env);
    import_object.define("env", "memory", memory.clone());

    let instance = match Instance::new(store, module, &import_object) {
        Ok(a) => a,
        Err(err) => {
            error!("failed - create instance failed: {}", err);
            return Err(Errno::Noexec);
        }
    };

    init(&instance, &store).unwrap();

    // Set the current thread ID
    ctx.data_mut(store).inner = Some(WasiInstanceHandles::new(memory, &store, instance));
    Ok(ctx)
}<|MERGE_RESOLUTION|>--- conflicted
+++ resolved
@@ -126,7 +126,7 @@
         warn!("thread failed - the program does not export a `wasi_thread_start` function");
         return Errno::Notcapable;
     }
-    let spawn_type = crate::runtime::SpawnType::NewThread(thread_memory, thread_memory_ty);
+    let spawn_type = crate::runtime::SpawnType::NewThread(thread_memory);
 
     // Write the thread ID to the return value
     let memory = ctx.data().memory_view(&ctx);
@@ -258,7 +258,6 @@
     }
 }
 
-<<<<<<< HEAD
 // This function takes in memory and a store and creates a context that
 // can be used to call back into the process
 fn create_ctx(
@@ -269,9 +268,6 @@
 ) -> Result<WasiFunctionEnv, Errno> {
     // Otherwise we need to create a new context under a write lock
     debug!("encountered a new caller - creating WASM execution context...");
-=======
-    let spawn_type = crate::runtime::SpawnType::NewThread(thread_memory);
->>>>>>> 466d63ed
 
     let memory = match memory.take() {
         Some(m) => m,
