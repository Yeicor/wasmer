--- conflicted
+++ resolved
@@ -222,13 +222,10 @@
 
         let wasi_process = env.process.clone();
 
-<<<<<<< HEAD
-=======
         // TODO: fetching dependencies should be moved to the builder!
         // TODO: the Console only makes sense in the context of SSH and the terminal.
         // We should make this just take a WasiBuilder and the console related configs
         // and not add so much custom logic in here.
->>>>>>> 464af8d9
         if let Err(err) = env.uses(self.uses.clone()) {
             let mut stderr = self.stderr.clone();
             tasks.block_on(async {
