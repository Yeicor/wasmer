--- conflicted
+++ resolved
@@ -22,13 +22,8 @@
 }
 
 impl WapmSource {
-<<<<<<< HEAD
-    pub const WAPM_DEV_ENDPOINT: &str = "https://registry.wapm.dev/graphql";
-    pub const WAPM_PROD_ENDPOINT: &str = "https://registry.wasmer.io/graphql";
-=======
     pub const WASMER_DEV_ENDPOINT: &str = "https://registry.wasmer.wtf/graphql";
     pub const WASMER_PROD_ENDPOINT: &str = "https://registry.wasmer.io/graphql";
->>>>>>> 048c43a2
 
     pub fn new(registry_endpoint: Url, client: Arc<dyn HttpClient + Send + Sync>) -> Self {
         WapmSource {
