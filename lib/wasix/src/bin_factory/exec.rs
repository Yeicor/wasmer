use std::{pin::Pin, sync::Arc};

use crate::{
    os::task::{thread::WasiThreadRunGuard, TaskJoinHandle},
<<<<<<< HEAD
    runtime::{
        task_manager::{TaskWasm, TaskWasmRunProperties},
        TaintReason,
=======
    runtime::task_manager::{
        TaskWasm, TaskWasmRecycle, TaskWasmRecycleProperties, TaskWasmRunProperties,
>>>>>>> ad06d7e7
    },
    syscalls::rewind_ext,
    RewindState, SpawnError, WasiError, WasiRuntimeError,
};
use bytes::Bytes;
use futures::Future;
use tracing::*;
use wasmer::{Function, FunctionEnvMut, Memory32, Memory64, Module, Store};
use wasmer_wasix_types::wasi::Errno;

use super::{BinFactory, BinaryPackage};
use crate::{Runtime, WasiEnv, WasiFunctionEnv};

#[tracing::instrument(level = "trace", skip_all, fields(%name, %binary.package_name))]
pub async fn spawn_exec(
    binary: BinaryPackage,
    name: &str,
    _store: Store,
    env: WasiEnv,
    runtime: &Arc<dyn Runtime + Send + Sync + 'static>,
) -> Result<TaskJoinHandle, SpawnError> {
    let wasm = if let Some(cmd) = binary.get_command(name) {
        cmd.atom.as_ref()
    } else if let Some(wasm) = binary.entrypoint_bytes() {
        wasm
    } else {
        tracing::error!(
          command=name,
          pkg.name=%binary.package_name,
          pkg.version=%binary.version,
          "Unable to spawn a command because its package has no entrypoint",
        );
        env.on_exit(Some(Errno::Noexec.into())).await;
        return Err(SpawnError::CompileError);
    };

    let module = match runtime.load_module(wasm).await {
        Ok(module) => module,
        Err(err) => {
            tracing::error!(
                command = name,
                error = &*err,
                "Failed to compile the module",
            );
            env.on_exit(Some(Errno::Noexec.into())).await;
            return Err(SpawnError::CompileError);
        }
    };

    // If the file system has not already been union'ed then do so
    env.state
        .fs
        .conditional_union(&binary)
        .await
        .map_err(|err| {
            tracing::warn!("failed to union file system - {err}");
            SpawnError::FileSystemError
        })?;
    tracing::debug!("{:?}", env.state.fs);

    // Now run the module
    spawn_exec_module(module, env, runtime)
}

pub fn spawn_exec_module(
    module: Module,
    env: WasiEnv,
    runtime: &Arc<dyn Runtime + Send + Sync + 'static>,
) -> Result<TaskJoinHandle, SpawnError> {
    // Create a new task manager
    let tasks = runtime.task_manager();

    // Create the signaler
    let pid = env.pid();

    let join_handle = env.thread.join_handle();
    {
        // Create a thread that will run this process
        let tasks_outer = tasks.clone();

        tasks_outer
            .task_wasm(TaskWasm::new(Box::new(run_exec), env, module, true))
            .map_err(|err| {
                error!("wasi[{}]::failed to launch module - {}", pid, err);
                SpawnError::UnknownError
            })?
    };

    Ok(join_handle)
}

/// # SAFETY
/// This must be executed from the same thread that owns the instance as
/// otherwise it will cause a panic
unsafe fn run_recycle(
    callback: Option<Box<TaskWasmRecycle>>,
    ctx: WasiFunctionEnv,
    mut store: Store,
) {
    if let Some(callback) = callback {
        let env = ctx.data_mut(&mut store);
        let memory = env.memory().clone();

        let props = TaskWasmRecycleProperties {
            env: env.clone(),
            memory,
            store,
        };
        callback(props);
    }
}

pub fn run_exec(props: TaskWasmRunProperties) {
    let ctx = props.ctx;
    let mut store = props.store;

    // Create the WasiFunctionEnv
    let thread = WasiThreadRunGuard::new(ctx.data(&store).thread.clone());
    let recycle = props.recycle;

    // Perform the initialization
    let ctx = {
        // If this module exports an _initialize function, run that first.
        if let Ok(initialize) = unsafe { ctx.data(&store).inner() }
            .instance
            .exports
            .get_function("_initialize")
        {
            let initialize = initialize.clone();
            if let Err(err) = initialize.call(&mut store, &[]) {
                thread.thread.set_status_finished(Err(err.into()));
                ctx.data(&store)
                    .blocking_on_exit(Some(Errno::Noexec.into()));
                unsafe { run_recycle(recycle, ctx, store) };
                return;
            }
        }

        WasiFunctionEnv { env: ctx.env }
    };

    // Bootstrap the process
    // Unsafe: The bootstrap must be executed in the same thread that runs the
    //         actual WASM code
    let rewind_state = match unsafe { ctx.bootstrap(&mut store) } {
        Ok(r) => r,
        Err(err) => {
            thread.thread.set_status_finished(Err(err));
            ctx.data(&store)
                .blocking_on_exit(Some(Errno::Noexec.into()));
            unsafe { run_recycle(recycle, ctx, store) };
            return;
        }
    };

    // If there is a start function
    debug!("wasi[{}]::called main()", ctx.data(&store).pid());
    // TODO: rewrite to use crate::run_wasi_func

    // Call the module
    call_module(ctx, store, thread, rewind_state, recycle);
}

fn get_start(ctx: &WasiFunctionEnv, store: &Store) -> Option<Function> {
    unsafe { ctx.data(store).inner() }
        .instance
        .exports
        .get_function("_start")
        .map(|a| a.clone())
        .ok()
}

/// Calls the module
fn call_module(
    ctx: WasiFunctionEnv,
    mut store: Store,
    handle: WasiThreadRunGuard,
    rewind_state: Option<(RewindState, Option<Bytes>)>,
    recycle: Option<Box<TaskWasmRecycle>>,
) {
    let env = ctx.data(&store);
    let pid = env.pid();
    let tasks = env.tasks().clone();
    handle.thread.set_status_running();
    let runtime = env.runtime.clone();

    // If we need to rewind then do so
    if let Some((rewind_state, rewind_result)) = rewind_state {
        let mut ctx = ctx.env.clone().into_mut(&mut store);
        if rewind_state.is_64bit {
            let res = rewind_ext::<Memory64>(
                &mut ctx,
                rewind_state.memory_stack,
                rewind_state.rewind_stack,
                rewind_state.store_data,
                rewind_result,
            );
            if res != Errno::Success {
                ctx.data().blocking_on_exit(Some(res.into()));
                unsafe { run_recycle(recycle, WasiFunctionEnv { env: ctx.as_ref() }, store) };
                return;
            }
        } else {
            let res = rewind_ext::<Memory32>(
                &mut ctx,
                rewind_state.memory_stack,
                rewind_state.rewind_stack,
                rewind_state.store_data,
                rewind_result,
            );
            if res != Errno::Success {
                ctx.data().blocking_on_exit(Some(res.into()));
                unsafe { run_recycle(recycle, WasiFunctionEnv { env: ctx.as_ref() }, store) };
                return;
            }
        };
    }

    // Invoke the start function
    let ret = {
        // Call the module
        let call_ret = if let Some(start) = get_start(&ctx, &store) {
            start.call(&mut store, &[])
        } else {
            debug!("wasi[{}]::exec-failed: missing _start function", pid);
            ctx.data(&store)
                .blocking_on_exit(Some(Errno::Noexec.into()));
            unsafe { run_recycle(recycle, ctx, store) };
            return;
        };

        if let Err(err) = call_ret {
            match err.downcast::<WasiError>() {
                Ok(WasiError::Exit(code)) => {
                    if code.is_success() {
                        Ok(Errno::Success)
                    } else {
                        runtime.on_taint(TaintReason::NonZeroExitCode(code));
                        Ok(Errno::Noexec)
                    }
                }
                Ok(WasiError::DeepSleep(deep)) => {
                    // Create the callback that will be invoked when the thread respawns after a deep sleep
                    let rewind = deep.rewind;
                    let respawn = {
                        move |ctx, store, rewind_result| {
                            // Call the thread
                            call_module(
                                ctx,
                                store,
                                handle,
                                Some((rewind, Some(rewind_result))),
                                recycle,
                            );
                        }
                    };

                    // Spawns the WASM process after a trigger
                    if let Err(err) = unsafe {
                        tasks.resume_wasm_after_poller(Box::new(respawn), ctx, store, deep.trigger)
                    } {
                        debug!("failed to go into deep sleep - {}", err);
                    }
                    return;
                }
                Ok(WasiError::UnknownWasiVersion) => {
                    debug!("failed as wasi version is unknown",);
                    runtime.on_taint(TaintReason::UnknownWasiVersion);
                    Ok(Errno::Noexec)
                }
                Err(err) => {
                    runtime.on_taint(TaintReason::RuntimeError(err.clone()));
                    Err(WasiRuntimeError::from(err))
                }
            }
        } else {
            Ok(Errno::Success)
        }
    };

    let code = if let Err(err) = &ret {
        err.as_exit_code().unwrap_or_else(|| Errno::Noexec.into())
    } else {
        Errno::Success.into()
    };

    // Cleanup the environment
    ctx.data(&store).blocking_on_exit(Some(code));
    unsafe { run_recycle(recycle, ctx, store) };

    debug!("wasi[{pid}]::main() has exited with {code}");
    handle.thread.set_status_finished(ret.map(|a| a.into()));
}

impl BinFactory {
    pub fn spawn<'a>(
        &'a self,
        name: String,
        store: Store,
        env: WasiEnv,
    ) -> Pin<Box<dyn Future<Output = Result<TaskJoinHandle, SpawnError>> + 'a>> {
        Box::pin(async move {
            // Find the binary (or die trying) and make the spawn type
            let binary = self
                .get_binary(name.as_str(), Some(env.fs_root()))
                .await
                .ok_or(SpawnError::NotFound);
            if binary.is_err() {
                env.on_exit(Some(Errno::Noent.into())).await;
            }
            let binary = binary?;

            // Execute
            spawn_exec(binary, name.as_str(), store, env, &self.runtime).await
        })
    }

    pub fn try_built_in(
        &self,
        name: String,
        parent_ctx: Option<&FunctionEnvMut<'_, WasiEnv>>,
        store: &mut Option<Store>,
        builder: &mut Option<WasiEnv>,
    ) -> Result<TaskJoinHandle, SpawnError> {
        // We check for built in commands
        if let Some(parent_ctx) = parent_ctx {
            if self.commands.exists(name.as_str()) {
                return self
                    .commands
                    .exec(parent_ctx, name.as_str(), store, builder);
            }
        } else if self.commands.exists(name.as_str()) {
            tracing::warn!("builtin command without a parent ctx - {}", name);
        }
        Err(SpawnError::NotFound)
    }
}<|MERGE_RESOLUTION|>--- conflicted
+++ resolved
@@ -2,14 +2,11 @@
 
 use crate::{
     os::task::{thread::WasiThreadRunGuard, TaskJoinHandle},
-<<<<<<< HEAD
     runtime::{
-        task_manager::{TaskWasm, TaskWasmRunProperties},
+        task_manager::{
+            TaskWasm, TaskWasmRecycle, TaskWasmRecycleProperties, TaskWasmRunProperties,
+        },
         TaintReason,
-=======
-    runtime::task_manager::{
-        TaskWasm, TaskWasmRecycle, TaskWasmRecycleProperties, TaskWasmRunProperties,
->>>>>>> ad06d7e7
     },
     syscalls::rewind_ext,
     RewindState, SpawnError, WasiError, WasiRuntimeError,
