--- conflicted
+++ resolved
@@ -120,16 +120,6 @@
         let source = rt.source();
 
         let manifest = container.manifest();
-<<<<<<< HEAD
-        let id = match PackageInfo::package_id_from_manifest(manifest)? {
-            Some(id) => id,
-            None => PackageId::Hash(PackageHash::from_sha256_bytes(
-                container
-                    .webc_hash()
-                    .ok_or(anyhow::anyhow!("No webc hash was provided"))?,
-            )),
-        };
-=======
         let id = PackageInfo::package_id_from_manifest(manifest)?
             .or_else(|| {
                 container
@@ -137,7 +127,6 @@
                     .map(|hash| PackageId::Hash(PackageHash::from_sha256_bytes(hash)))
             })
             .ok_or_else(|| anyhow::Error::msg("webc file did not provide its hash"))?;
->>>>>>> 387e2c37
 
         let root = PackageInfo::from_manifest(id, manifest, container.version())?;
         let root_id = root.id.clone();
