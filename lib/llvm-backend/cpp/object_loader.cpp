--- conflicted
+++ resolved
@@ -6,7 +6,6 @@
 extern "C" void __register_frame(uint8_t *);
 extern "C" void __deregister_frame(uint8_t *);
 
-<<<<<<< HEAD
 MemoryManager::~MemoryManager()  {
   deregisterEHFrames();
   // Deallocate all of the allocated memory.
@@ -14,7 +13,6 @@
   callbacks.dealloc_memory(read_section.base, read_section.size);
   callbacks.dealloc_memory(readwrite_section.base, readwrite_section.size);
 }
-=======
 void unwinding_setjmp(jmp_buf stack_out, void (*func)(void *), void *userdata) {
   if(setjmp(stack_out)) {
 
@@ -63,19 +61,6 @@
         abort();
     }
 }
-
-struct MemoryManager : llvm::RuntimeDyld::MemoryManager {
-public:
-  MemoryManager(callbacks_t callbacks) : callbacks(callbacks) {}
-
-  virtual ~MemoryManager() override {
-    deregisterEHFrames();
-    // Deallocate all of the allocated memory.
-    callbacks.dealloc_memory(code_section.base, code_section.size);
-    callbacks.dealloc_memory(read_section.base, read_section.size);
-    callbacks.dealloc_memory(readwrite_section.base, readwrite_section.size);
-  }
->>>>>>> b113f5a2
 
 uint8_t *MemoryManager::allocateCodeSection(uintptr_t size, unsigned alignment,
                                       unsigned section_id,
