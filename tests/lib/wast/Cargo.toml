--- conflicted
+++ resolved
@@ -11,12 +11,8 @@
 edition = "2018"
 
 [dependencies]
-<<<<<<< HEAD
-wasmer-wasix.workspace = true
 wasmer-types = { path = "../../../lib/types" }
-=======
 wasmer-wasix = { path = "../../../lib/wasix", version="=0.19.0" }
->>>>>>> c110af64
 wasmer = { path = "../../../lib/api", version = "=4.3.0-beta.1", default-features = false }
 virtual-fs = { path = "../../../lib/virtual-fs", version = "0.11.4" }
 
